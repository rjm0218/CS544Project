--- conflicted
+++ resolved
@@ -169,11 +169,8 @@
 		log.Printf("[client] received Ack signaling download in progress")
 	}
 
-<<<<<<< HEAD
 	filePath := LOCAL + fileName
-=======
->>>>>>> a6e43b4e
-	file, err := os.Create(LOCAL + filePath)
+	file, err := os.Create(filePath)
 	if err != nil {
 		return fmt.Errorf("failed to create file: %w", err)
 	}
